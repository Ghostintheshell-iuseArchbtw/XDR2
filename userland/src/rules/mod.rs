//! Rules Engine Module
//!
//! Implements YAML-based rule definition and evaluation engine with event correlation.
//! Supports real-time rule execution, correlation windows, and alert generation.

<<<<<<< HEAD
#[cfg(all(feature = "rules-engine", windows))]
mod correlation;
#[cfg(all(feature = "rules-engine", windows))]
=======
#[cfg(feature = "rules-engine")]
mod correlation;
#[cfg(feature = "rules-engine")]
>>>>>>> 74c8b5c2
mod engine;
mod parser;
mod schema;

<<<<<<< HEAD
#[cfg(all(feature = "rules-engine", windows))]
pub use correlation::*;
#[cfg(all(feature = "rules-engine", windows))]
=======
#[cfg(feature = "rules-engine")]
pub use correlation::*;
#[cfg(feature = "rules-engine")]
>>>>>>> 74c8b5c2
pub use engine::*;
pub use parser::*;
pub use schema::*;

#[cfg(all(feature = "rules-engine", windows))]
use crate::events::EventEnvelope;
use crate::types::Severity;
#[cfg(all(feature = "rules-engine", windows))]
use crate::LibResult;
use chrono::{DateTime, Utc};
use serde::{Deserialize, Serialize};
#[cfg(all(feature = "rules-engine", windows))]
use std::collections::HashMap;
#[cfg(all(feature = "rules-engine", windows))]
use std::path::PathBuf;
#[cfg(all(feature = "rules-engine", windows))]
use std::time::Duration;
use thiserror::Error;

#[derive(Error, Debug)]
pub enum RulesError {
    #[error("Rule parsing failed: {0}")]
    ParseError(String),
    #[error("Rule validation failed: {0}")]
    ValidationError(String),
    #[error("IO error: {0}")]
    IoError(#[from] std::io::Error),
    #[error("YAML error: {0}")]
    YamlError(#[from] serde_yaml::Error),
    #[error("Regex error: {0}")]
    RegexError(#[from] regex::Error),
    #[error("Rule not found: {0}")]
    RuleNotFound(String),
    #[error("Correlation error: {0}")]
    CorrelationError(String),
}

/// Rule evaluation result
#[derive(Debug, Clone, Serialize, Deserialize)]
pub struct RuleMatch {
    pub rule_id: String,
    pub rule_name: String,
    pub event_id: String,
    pub severity: Severity,
    pub confidence: f32,
    pub message: String,
    pub details: serde_json::Value,
    pub correlation_id: Option<String>,
    pub timestamp: DateTime<Utc>,
}

#[cfg(all(feature = "rules-engine", windows))]
/// Rule execution statistics
#[derive(Debug, Clone, Serialize, Deserialize)]
pub struct RuleStats {
    pub rule_id: String,
    pub rule_name: String,
    pub total_evaluations: u64,
    pub total_matches: u64,
    pub last_match: Option<DateTime<Utc>>,
    pub avg_execution_time_ms: f64,
    pub enabled: bool,
}

#[cfg(all(feature = "rules-engine", windows))]
/// Alert aggregation result
#[derive(Debug, Clone, Serialize, Deserialize)]
pub struct Alert {
    pub id: String,
    pub rule_id: String,
    pub rule_name: String,
    pub severity: Severity,
    pub status: AlertStatus,
    pub event_count: u32,
    pub first_seen: DateTime<Utc>,
    pub last_seen: DateTime<Utc>,
    pub primary_event_id: String,
    pub details: serde_json::Value,
    pub analyst_notes: Option<String>,
}

#[cfg(all(feature = "rules-engine", windows))]
#[derive(Debug, Clone, Serialize, Deserialize)]
pub enum AlertStatus {
    Open,
    Investigating,
    Resolved,
    FalsePositive,
}

#[cfg(all(feature = "rules-engine", windows))]
/// Main rules engine
pub struct RulesEngine {
    rules_directory: PathBuf,
    rules: HashMap<String, Rule>,
    correlator: EventCorrelator,
    stats: HashMap<String, RuleStats>,
    enabled: bool,
}

#[cfg(all(feature = "rules-engine", windows))]
impl RulesEngine {
    /// Create a new rules engine
    pub fn new(rules_directory: PathBuf) -> Self {
        Self {
            rules_directory,
            rules: HashMap::new(),
            correlator: EventCorrelator::new(),
            stats: HashMap::new(),
            enabled: true,
        }
    }

    /// Load all rules from the rules directory
    pub fn load_rules(&mut self) -> LibResult<()> {
        if !self.rules_directory.exists() {
            std::fs::create_dir_all(&self.rules_directory)?;
            return Ok(());
        }

        self.rules.clear();
        self.stats.clear();

        let parser = RuleParser::new();

        for entry in std::fs::read_dir(&self.rules_directory)? {
            let entry = entry?;
            let path = entry.path();

            if path.extension().and_then(|s| s.to_str()) == Some("yaml")
                || path.extension().and_then(|s| s.to_str()) == Some("yml")
            {
                match parser.parse_file(&path) {
                    Ok(rule) => {
                        tracing::info!("Loaded rule: {} ({})", rule.name, rule.id);

                        // Initialize stats
                        let stats = RuleStats {
                            rule_id: rule.id.clone(),
                            rule_name: rule.name.clone(),
                            total_evaluations: 0,
                            total_matches: 0,
                            last_match: None,
                            avg_execution_time_ms: 0.0,
                            enabled: rule.enabled,
                        };

                        self.stats.insert(rule.id.clone(), stats);
                        self.rules.insert(rule.id.clone(), rule);
                    }
                    Err(e) => {
                        tracing::error!("Failed to parse rule file {:?}: {}", path, e);
                    }
                }
            }
        }

        tracing::info!(
            "Loaded {} rules from {:?}",
            self.rules.len(),
            self.rules_directory
        );
        Ok(())
    }

    /// Evaluate an event against all loaded rules
    pub fn evaluate_event(&mut self, event: &EventEnvelope) -> LibResult<Vec<RuleMatch>> {
        if !self.enabled {
            return Ok(Vec::new());
        }

        let mut matches = Vec::new();
        let engine = RuleExecutionEngine::new();

        for (rule_id, rule) in &self.rules {
            if !rule.enabled {
                continue;
            }

            // Update stats
            if let Some(stats) = self.stats.get_mut(rule_id) {
                stats.total_evaluations += 1;
            }

            let start_time = std::time::Instant::now();

            match engine.evaluate_rule(rule, event, &mut self.correlator) {
                Ok(Some(rule_match)) => {
                    let elapsed = start_time.elapsed().as_secs_f64() * 1000.0;

                    // Update stats
                    if let Some(stats) = self.stats.get_mut(rule_id) {
                        stats.total_matches += 1;
                        stats.last_match = Some(Utc::now());

                        // Update moving average
                        let count = stats.total_evaluations as f64;
                        stats.avg_execution_time_ms =
                            (stats.avg_execution_time_ms * (count - 1.0) + elapsed) / count;
                    }

                    tracing::info!(
                        "Rule match: {} -> {} (confidence: {:.2})",
                        rule.name,
                        rule_match.message,
                        rule_match.confidence
                    );

                    matches.push(rule_match);
                }
                Ok(None) => {
                    // No match, update execution time stats
                    let elapsed = start_time.elapsed().as_secs_f64() * 1000.0;
                    if let Some(stats) = self.stats.get_mut(rule_id) {
                        let count = stats.total_evaluations as f64;
                        stats.avg_execution_time_ms =
                            (stats.avg_execution_time_ms * (count - 1.0) + elapsed) / count;
                    }
                }
                Err(e) => {
                    tracing::error!("Rule evaluation error for {}: {}", rule.name, e);
                }
            }
        }

        Ok(matches)
    }

    /// Hot reload rules from disk
    pub fn reload_rules(&mut self) -> LibResult<()> {
        tracing::info!("Reloading rules from {:?}", self.rules_directory);
        self.load_rules()
    }

    /// Get rule statistics
    pub fn get_stats(&self) -> Vec<RuleStats> {
        self.stats.values().cloned().collect()
    }

    /// Get specific rule by ID
    pub fn get_rule(&self, rule_id: &str) -> Option<&Rule> {
        self.rules.get(rule_id)
    }

    /// Get all loaded rules
    pub fn get_rules(&self) -> Vec<&Rule> {
        self.rules.values().collect()
    }

    /// Enable/disable the rules engine
    pub fn set_enabled(&mut self, enabled: bool) {
        self.enabled = enabled;
        tracing::info!(
            "Rules engine {}",
            if enabled { "enabled" } else { "disabled" }
        );
    }

    /// Enable/disable a specific rule
    pub fn set_rule_enabled(&mut self, rule_id: &str, enabled: bool) -> LibResult<()> {
        if let Some(rule) = self.rules.get_mut(rule_id) {
            rule.enabled = enabled;
            if let Some(stats) = self.stats.get_mut(rule_id) {
                stats.enabled = enabled;
            }
            tracing::info!(
                "Rule {} {}",
                rule_id,
                if enabled { "enabled" } else { "disabled" }
            );
            Ok(())
        } else {
            Err(RulesError::RuleNotFound(rule_id.to_string()).into())
        }
    }

    /// Get correlation events
    pub fn get_correlations(&self, correlation_id: &str) -> Vec<String> {
        self.correlator.get_correlation_events(correlation_id)
    }

    /// Cleanup old correlation data
    pub fn cleanup_correlations(&mut self, max_age: Duration) {
        self.correlator.cleanup_old_correlations(max_age);
    }
}<|MERGE_RESOLUTION|>--- conflicted
+++ resolved
@@ -3,28 +3,19 @@
 //! Implements YAML-based rule definition and evaluation engine with event correlation.
 //! Supports real-time rule execution, correlation windows, and alert generation.
 
-<<<<<<< HEAD
 #[cfg(all(feature = "rules-engine", windows))]
 mod correlation;
 #[cfg(all(feature = "rules-engine", windows))]
-=======
-#[cfg(feature = "rules-engine")]
-mod correlation;
-#[cfg(feature = "rules-engine")]
->>>>>>> 74c8b5c2
+
 mod engine;
 mod parser;
 mod schema;
 
-<<<<<<< HEAD
 #[cfg(all(feature = "rules-engine", windows))]
 pub use correlation::*;
 #[cfg(all(feature = "rules-engine", windows))]
-=======
-#[cfg(feature = "rules-engine")]
-pub use correlation::*;
-#[cfg(feature = "rules-engine")]
->>>>>>> 74c8b5c2
+
+
 pub use engine::*;
 pub use parser::*;
 pub use schema::*;
